name = "PlantBiophysics"
uuid = "7ae8fcfa-76ad-4ec6-9ea7-5f8f5e2d6ec9"
authors = ["remi.vezy <VEZY@users.noreply.github.com> and contributors"]
version = "0.1.0"

[deps]
MutableNamedTuples = "af6c499f-54b4-48cc-bbd2-094bba7533c7"
OrderedCollections = "bac558e1-5e72-5ebc-8fee-abe8a469f55d"
YAML = "ddb6d928-2868-570f-bddf-ab3f9cf99eb6"

[compat]
MutableNamedTuples = "0.1"
<<<<<<< HEAD
YAML = "0.4"
=======
OrderedCollections = "1.3"
>>>>>>> d54ac957
julia = "1.1"

[extras]
Test = "8dfed614-e22c-5e08-85e1-65c5234f0b40"

[targets]
test = ["Test"]<|MERGE_RESOLUTION|>--- conflicted
+++ resolved
@@ -10,11 +10,8 @@
 
 [compat]
 MutableNamedTuples = "0.1"
-<<<<<<< HEAD
 YAML = "0.4"
-=======
 OrderedCollections = "1.3"
->>>>>>> d54ac957
 julia = "1.1"
 
 [extras]
